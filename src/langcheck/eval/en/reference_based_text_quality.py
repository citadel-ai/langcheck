from typing import Dict, List, Optional

import openai
import torch
from rouge_score import rouge_scorer
from sentence_transformers import SentenceTransformer, util

from langcheck.eval.eval_value import EvalValue


def semantic_sim(
        generated_outputs: List[str],
        reference_outputs: List[str],
        embedding_model_type: str = 'local',
        openai_args: Optional[Dict[str, str]] = None) -> EvalValue[float]:
    '''Calculates the semantic similarities between the generated outputs and
    the reference outputs. The similarities are computed as the cosine
    similarities between the generated and reference embeddings. This metric
    takes on float values between [-1, 1], but typically ranges between 0 and 1
    where 0 is minimum similarity and 1 is maximum similarity. (NOTE: when using
    OpenAI embeddings, the cosine similarities tend to be skewed quite heavily
    towards higher numbers.)

    We currently support two embedding model types:
<<<<<<< HEAD

    1. The 'local' type, where the 'all-mpnet-base-v2' model is downloaded
    from HuggingFace and run locally. This is the default model type and
    there is no setup needed to run this.

    2. The 'openai' type, where we use OpenAI's embedding model. To use this,
    make sure to set the OpenAI API key:

    .. code-block::

        import openai
        from langcheck.eval.en import semantic_sim

        # https://platform.openai.com/account/api-keys
        openai.api_key = YOUR_OPENAI_API_KEY

        eval_value = semantic_sim(
=======
    - 1) The `local` type, where the 'all-mpnet-base-v2' model is downloaded
         from HuggingFace and run locally. This is the default model type and
         there is no setup needed to run this.
    - 2) The `openai` type, where we use OpenAI's 'text-embedding-ada-002'
         model by default (this is configurable). To use this, make sure to set
         the OpenAI API key:
         ```
         import openai
         from langcheck.eval.en import semantic_sim

         # https://platform.openai.com/account/api-keys
         openai.api_key = YOUR_OPENAI_API_KEY

         eval_value = semantic_sim(
>>>>>>> f04ba19e
            generated_outputs, reference_outputs, embedding_model_type='openai')

    Or, if you're using the Azure API type, make sure to set all of the
    necessary variables:

    .. code-block::

        import openai
        from langcheck.eval.en import semantic_sim

        openai.api_type = 'azure'
        openai.api_base = YOUR_AZURE_OPENAI_ENDPOINT
        openai.api_version = YOUR_API_VERSION
        openai.api_key = YOUR_OPENAI_API_KEY

        # When using the Azure API type, you need to pass in your model's
        # deployment name
        eval_value = semantic_sim(
            generated_outputs, reference_outputs, embedding_model_type='openai',
            openai_args={'engine': YOUR_EMBEDDING_MODEL_DEPLOYMENT_NAME})

    Ref:
        https://huggingface.co/tasks/sentence-similarity
        https://www.sbert.net/docs/usage/semantic_textual_similarity.html
        https://openai.com/blog/new-and-improved-embedding-model

    Args:
        generated_outputs: A list of model generated outputs to evaluate
        reference_outputs: A list of reference outputs
        embedding_model_type: The type of embedding model to use ('local' or
            'openai'), default 'local'
        openai_args: Dict of additional args to pass in to the
            `openai.Embedding.create` function, default None

    Returns:
        An EvalValue object
    '''
    assert embedding_model_type in [
        'local', 'openai'
    ], ('Unsupported embedding model type. '
        'The supported ones are ["local", "openai"]')

    if len(generated_outputs) != len(reference_outputs):
        raise ValueError(
            'The generated and reference outputs lists must be of the same '
            'length')
    if len(generated_outputs) == 0:
        return EvalValue(metric_name='semantic_sim',
                         prompts=None,
                         generated_outputs=[],
                         reference_outputs=[],
                         sources=None,
                         metric_values=[],
                         language='en')

    if embedding_model_type == 'local':
        # The 'all-mpnet-base-v2' model has the highest average performance out
        # of all the existing sentence-transformer models that have been
        # evaluated.
        # Ref: https://www.sbert.net/docs/pretrained_models.html#model-overview
        model = SentenceTransformer('sentence-transformers/all-mpnet-base-v2')
        generated_embeddings = model.encode(generated_outputs)
        reference_embeddings = model.encode(reference_outputs)
    else:  # openai
        if openai_args is None:
            gen_embed_response = openai.Embedding.create(
                input=generated_outputs, model='text-embedding-ada-002')
            ref_embed_response = openai.Embedding.create(
                input=reference_outputs, model='text-embedding-ada-002')
        else:
            gen_embed_response = openai.Embedding.create(
                input=generated_outputs, **openai_args)
            ref_embed_response = openai.Embedding.create(
                input=reference_outputs, **openai_args)
        generated_embeddings = [
            item['embedding'] for item in gen_embed_response['data']
        ]
        reference_embeddings = [
            item['embedding'] for item in ref_embed_response['data']
        ]

    cosine_scores = util.pairwise_cos_sim(generated_embeddings,
                                          reference_embeddings)
    # Numerical instability can cause the dot product of almost identical
    # vectors to exceed 1.0 slightly, so we clip the outputs
    cosine_scores = torch.clamp(cosine_scores, -1.0, 1.0)

    return EvalValue(metric_name='semantic_sim',
                     prompts=None,
                     generated_outputs=generated_outputs,
                     reference_outputs=reference_outputs,
                     sources=None,
                     metric_values=cosine_scores.tolist(),
                     language='en')


def rouge1(generated_outputs: List[str],
           reference_outputs: List[str]) -> EvalValue[float]:
    '''Calculates the F1 metrics of the ROUGE-1 scores between the generated
    outputs and the reference outputs. It evaluates the overlap of unigrams
    (single tokens) between the generated outputs and the reference outputs.
    This metric takes on float values between [0, 1], where 0 is no overlap and
    1 is complete overlap.

    Ref:
        https://github.com/google-research/google-research/tree/master/rouge

    Args:
        generated_outputs: A list of model generated outputs to evaluate
        reference_outputs: A list of reference outputs

    Returns:
        An EvalValue object
    '''
    scores = _rouge(generated_outputs, reference_outputs, 'rouge1')
    return EvalValue(metric_name='rouge1',
                     prompts=None,
                     generated_outputs=generated_outputs,
                     reference_outputs=reference_outputs,
                     sources=None,
                     metric_values=scores,
                     language='en')


def rouge2(generated_outputs: List[str],
           reference_outputs: List[str]) -> EvalValue[float]:
    '''Calculates the F1 metrics of the ROUGE-2 scores between the generated
    outputs and the reference outputs. It evaluates the overlap of bigrams
    (two adjacent tokens) between the generated outputs and the reference
    outputs. This metric takes on float values between [0, 1], where 0 is no
    overlap and 1 is complete overlap.

    Ref:
        https://github.com/google-research/google-research/tree/master/rouge

    Args:
        generated_outputs: A list of model generated outputs to evaluate
        reference_outputs: A list of reference outputs

    Returns:
        An EvalValue object
    '''
    scores = _rouge(generated_outputs, reference_outputs, 'rouge2')
    return EvalValue(metric_name='rouge2',
                     prompts=None,
                     generated_outputs=generated_outputs,
                     reference_outputs=reference_outputs,
                     sources=None,
                     metric_values=scores,
                     language='en')


def rougeL(generated_outputs: List[str],
           reference_outputs: List[str]) -> EvalValue[float]:
    '''Calculates the F1 metrics of the ROUGE-L scores between the generated
    outputs and the reference outputs. It evaluates the longest common
    subsequence (LCS) between the generated outputs and the reference outputs.
    This metric takes on float values between [0, 1], where 0 means that the LCS
    is empty and 1 means that the reference and generated outputs are the same.

    Ref:
        https://github.com/google-research/google-research/tree/master/rouge

    Args:
        generated_outputs: A list of model generated outputs to evaluate
        reference_outputs: A list of reference outputs

    Returns:
        An EvalValue object
    '''
    # The `rouge_score` package has two flavors of ROUGE-L [1]:
    # - 1) sentence-level, where newline characters are ignored
    # - 2) summary-level, where newline characters are interpreted as sentence
    #      boundaries
    #
    # We use (2) here (i.e. `rougeLsum`) because this is how `pyrouge` computes
    # the ROUGE-L score (https://github.com/bheinzerling/pyrouge), which is a
    # Python wrapper around original perl script implementation.
    #
    # [1] https://github.com/google-research/google-research/tree/master/rouge#two-flavors-of-rouge-l # NOQA E501
    scores = _rouge(generated_outputs, reference_outputs, 'rougeLsum')
    return EvalValue(metric_name='rougeL',
                     prompts=None,
                     generated_outputs=generated_outputs,
                     reference_outputs=reference_outputs,
                     sources=None,
                     metric_values=scores,
                     language='en')


def _rouge(generated_outputs: List[str], reference_outputs: List[str],
           rouge_type: str) -> List[float]:
    '''Helper function for computing the rouge1, rouge2, and rougeL metrics.
    This uses Google Research's implementation of ROUGE:
    https://github.com/google-research/google-research/tree/master/rouge

    Args:
        generated_outputs: A list of model generated outputs to evaluate
        reference_outputs: A list of reference outputs
        rouge_type: rouge1, rouge2, or rougeLsum

    Returns:
        A list of F1 values of the ROUGE scores
    '''
    assert rouge_type in ["rouge1", "rouge2", "rougeLsum"]
    scorer = rouge_scorer.RougeScorer([rouge_type], use_stemmer=True)
    scores = []
    for gen, ref in zip(generated_outputs, reference_outputs):
        score = scorer.score(gen, ref)
        scores.append(score[rouge_type].fmeasure)
    return scores<|MERGE_RESOLUTION|>--- conflicted
+++ resolved
@@ -22,14 +22,14 @@
     towards higher numbers.)
 
     We currently support two embedding model types:
-<<<<<<< HEAD
 
     1. The 'local' type, where the 'all-mpnet-base-v2' model is downloaded
     from HuggingFace and run locally. This is the default model type and
     there is no setup needed to run this.
 
-    2. The 'openai' type, where we use OpenAI's embedding model. To use this,
-    make sure to set the OpenAI API key:
+    2. The 'openai' type, where we use OpenAI's 'text-embedding-ada-002' model
+    by default (this is configurable). To use this, make sure to set the OpenAI
+    API key:
 
     .. code-block::
 
@@ -40,22 +40,6 @@
         openai.api_key = YOUR_OPENAI_API_KEY
 
         eval_value = semantic_sim(
-=======
-    - 1) The `local` type, where the 'all-mpnet-base-v2' model is downloaded
-         from HuggingFace and run locally. This is the default model type and
-         there is no setup needed to run this.
-    - 2) The `openai` type, where we use OpenAI's 'text-embedding-ada-002'
-         model by default (this is configurable). To use this, make sure to set
-         the OpenAI API key:
-         ```
-         import openai
-         from langcheck.eval.en import semantic_sim
-
-         # https://platform.openai.com/account/api-keys
-         openai.api_key = YOUR_OPENAI_API_KEY
-
-         eval_value = semantic_sim(
->>>>>>> f04ba19e
             generated_outputs, reference_outputs, embedding_model_type='openai')
 
     Or, if you're using the Azure API type, make sure to set all of the
