from typing import List

import torch
from rouge_score import rouge_scorer
from sentence_transformers import SentenceTransformer, util

from langcheck.eval.eval_value import EvalValue


def semantic_sim(generated_outputs: List[str],
                 reference_outputs: List[str]) -> EvalValue[float]:
    '''Calculates the semantic similarities between the generated outputs and
    the reference outputs. The similarities are computed as the cosine
    similarities between the generated and reference embeddings. This metric
<<<<<<< HEAD
    takes on float values between [-1, 1], but typically ranges between 0 and 1
    where 0 is minimum similariy and 1 is maximum similarity.
=======
	takes on float values between [-1, 1], but typically ranges between 0 and 1
    where 0 is minimum similarity and 1 is maximum similarity.
>>>>>>> 19ea0716

    Ref:
        https://huggingface.co/tasks/sentence-similarity
        https://www.sbert.net/docs/usage/semantic_textual_similarity.html

    Args:
        generated_outputs: A list of model generated outputs to evaluate
        reference_outputs: A list of reference outputs

    Returns:
        An EvalValue object
    '''
    if len(generated_outputs) != len(reference_outputs):
        raise ValueError(
            'The generated and reference outputs lists must be of the same '
            'length')
    if len(generated_outputs) == 0:
        return EvalValue(metric_name='semantic_sim',
                         prompts=None,
                         generated_outputs=[],
                         reference_outputs=[],
                         metric_values=[],
                         language='en')
    # The 'all-mpnet-base-v2' model has the highest average performance out of
    # all the existing sentence-transformer models that have been evaluated.
    # Ref: https://www.sbert.net/docs/pretrained_models.html#model-overview
    model = SentenceTransformer('sentence-transformers/all-mpnet-base-v2')
    generated_embeddings = model.encode(generated_outputs)
    reference_embeddings = model.encode(reference_outputs)
    cosine_scores = util.pairwise_cos_sim(generated_embeddings,
                                          reference_embeddings)
    # Numerical instability can cause the dot product of almost identical
    # vectors to exceed 1.0 slightly, so we clip the outputs
    cosine_scores = torch.clamp(cosine_scores, -1.0, 1.0)

    return EvalValue(metric_name='semantic_sim',
                     prompts=None,
                     generated_outputs=generated_outputs,
                     reference_outputs=reference_outputs,
                     metric_values=cosine_scores.tolist(),
                     language='en')


def rouge1(generated_outputs: List[str],
           reference_outputs: List[str]) -> EvalValue[float]:
    '''Calculates the F1 metrics of the ROUGE-1 scores between the generated
    outputs and the reference outputs. It evaluates the overlap of unigrams
    (single tokens) between the generated outputs and the reference outputs.
    This metric takes on float values between [0, 1], where 0 is no overlap and
    1 is complete overlap.

    Ref:
        https://github.com/google-research/google-research/tree/master/rouge

    Args:
        generated_outputs: A list of model generated outputs to evaluate
        reference_outputs: A list of reference outputs

    Returns:
        An EvalValue object
    '''
    scores = _rouge(generated_outputs, reference_outputs, 'rouge1')
    return EvalValue(metric_name='rouge1',
                     prompts=None,
                     generated_outputs=generated_outputs,
                     reference_outputs=reference_outputs,
                     metric_values=scores,
                     language='en')


def rouge2(generated_outputs: List[str],
           reference_outputs: List[str]) -> EvalValue[float]:
    '''Calculates the F1 metrics of the ROUGE-2 scores between the generated
    outputs and the reference outputs. It evaluates the overlap of bigrams
    (two adjacent tokens) between the generated outputs and the reference
    outputs. This metric takes on float values between [0, 1], where 0 is no
    overlap and 1 is complete overlap.

    Ref:
        https://github.com/google-research/google-research/tree/master/rouge

    Args:
        generated_outputs: A list of model generated outputs to evaluate
        reference_outputs: A list of reference outputs

    Returns:
        An EvalValue object
    '''
    scores = _rouge(generated_outputs, reference_outputs, 'rouge2')
    return EvalValue(metric_name='rouge2',
                     prompts=None,
                     generated_outputs=generated_outputs,
                     reference_outputs=reference_outputs,
                     metric_values=scores,
                     language='en')


def rougeL(generated_outputs: List[str],
           reference_outputs: List[str]) -> EvalValue[float]:
    '''Calculates the F1 metrics of the ROUGE-L scores between the generated
    outputs and the reference outputs. It evaluates the longest common
    subsequence (LCS) between the generated outputs and the reference outputs.
    This metric takes on float values between [0, 1], where 0 means that the LCS
    is empty and 1 means that the reference and generated outputs are the same.

    Ref:
        https://github.com/google-research/google-research/tree/master/rouge

    Args:
        generated_outputs: A list of model generated outputs to evaluate
        reference_outputs: A list of reference outputs

    Returns:
        An EvalValue object
    '''
    # The `rouge_score` package has two flavors of ROUGE-L [1]:
    # - 1) sentence-level, where newline characters are ignored
    # - 2) summary-level, where newline characters are interpreted as sentence
    #      boundaries
    #
    # We use (2) here (i.e. `rougeLsum`) because this is how `pyrouge` computes
    # the ROUGE-L score (https://github.com/bheinzerling/pyrouge), which is a
    # Python wrapper around original perl script implementation.
    #
    # [1] https://github.com/google-research/google-research/tree/master/rouge#two-flavors-of-rouge-l # NOQA E501
    scores = _rouge(generated_outputs, reference_outputs, 'rougeLsum')
    return EvalValue(metric_name='rougeL',
                     prompts=None,
                     generated_outputs=generated_outputs,
                     reference_outputs=reference_outputs,
                     metric_values=scores,
                     language='en')


def _rouge(generated_outputs: List[str], reference_outputs: List[str],
           rouge_type: str) -> List[float]:
    '''Helper function for computing the rouge1, rouge2, and rougeL metrics.
    This uses Google Research's implementation of ROUGE:
    https://github.com/google-research/google-research/tree/master/rouge

    Args:
        generated_outputs: A list of model generated outputs to evaluate
        reference_outputs: A list of reference outputs
        rouge_type: rouge1, rouge2, or rougeLsum

    Returns:
        A list of F1 values of the ROUGE scores
    '''
    assert rouge_type in ["rouge1", "rouge2", "rougeLsum"]
    scorer = rouge_scorer.RougeScorer([rouge_type], use_stemmer=True)
    scores = []
    for gen, ref in zip(generated_outputs, reference_outputs):
        score = scorer.score(gen, ref)
        scores.append(score[rouge_type].fmeasure)
    return scores<|MERGE_RESOLUTION|>--- conflicted
+++ resolved
@@ -12,13 +12,8 @@
     '''Calculates the semantic similarities between the generated outputs and
     the reference outputs. The similarities are computed as the cosine
     similarities between the generated and reference embeddings. This metric
-<<<<<<< HEAD
     takes on float values between [-1, 1], but typically ranges between 0 and 1
-    where 0 is minimum similariy and 1 is maximum similarity.
-=======
-	takes on float values between [-1, 1], but typically ranges between 0 and 1
     where 0 is minimum similarity and 1 is maximum similarity.
->>>>>>> 19ea0716
 
     Ref:
         https://huggingface.co/tasks/sentence-similarity
