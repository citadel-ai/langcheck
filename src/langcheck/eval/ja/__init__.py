--- conflicted
+++ resolved
@@ -2,20 +2,12 @@
 from langcheck.eval.ja.reference_based_text_quality import (rouge1, rouge2,
                                                             rougeL,
                                                             semantic_sim)
-<<<<<<< HEAD
-from langcheck.eval.ja.reference_free_text_quality import sentiment, toxicity
-=======
 from langcheck.eval.ja.reference_free_text_quality import (
-    sentiment, tateishi_ono_yamada_reading_ease)
->>>>>>> e104da39
+    sentiment, tateishi_ono_yamada_reading_ease, toxicity)
 from langcheck.eval.ja.source_based_text_quality import factual_consistency
 
 __all__ = [
     'factual_consistency', 'JanomeTokenizer', 'MeCabTokenizer', 'rouge1',
-<<<<<<< HEAD
-    'rouge2', 'rougeL', 'semantic_sim', 'sentiment', 'toxicity'
-=======
     'rouge2', 'rougeL', 'semantic_sim', 'sentiment',
-    'tateishi_ono_yamada_reading_ease'
->>>>>>> e104da39
+    'tateishi_ono_yamada_reading_ease', 'toxicity'
 ]