<<<<<<< HEAD
from langcheck.eval.text_structure import (contains_all_strings,
                                           contains_any_strings,
                                           contains_regex, is_float, is_int,
                                           is_json_array, is_json_object,
                                           matches_regex, run_valid_fn)
=======
from langcheck.eval.reference_free_text_quality import sentiment
from langcheck.eval.text_structure import is_float, is_int
>>>>>>> 8cba91c0
<|MERGE_RESOLUTION|>--- conflicted
+++ resolved
@@ -1,10 +1,6 @@
-<<<<<<< HEAD
+from langcheck.eval.reference_free_text_quality import sentiment
 from langcheck.eval.text_structure import (contains_all_strings,
                                            contains_any_strings,
                                            contains_regex, is_float, is_int,
                                            is_json_array, is_json_object,
-                                           matches_regex, run_valid_fn)
-=======
-from langcheck.eval.reference_free_text_quality import sentiment
-from langcheck.eval.text_structure import is_float, is_int
->>>>>>> 8cba91c0
+                                           matches_regex, run_valid_fn)