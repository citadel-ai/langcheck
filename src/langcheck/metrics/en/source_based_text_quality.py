--- conflicted
+++ resolved
@@ -10,35 +10,25 @@
 from transformers.models.auto.tokenization_auto import AutoTokenizer
 
 from langcheck.metrics._validation import (
-<<<<<<< HEAD
     validate_parameters_context_relevance,
     validate_parameters_source_based,
 )
-from langcheck.metrics.eval_clients import EvalClient
-from langcheck.metrics.metric_value import MetricValue
-from langcheck.utils.progess_bar import tqdm_wrapper
-
-from ..prompts._utils import get_template
-
-_factual_consistency_model_path = "MingZhong/unieval-fact"
-=======
-    validate_parameters_context_relevance, validate_parameters_source_based)
 from langcheck.metrics.eval_clients import EvalClient, load_prompt_template
 from langcheck.metrics.metric_value import MetricValue
 from langcheck.utils.progess_bar import tqdm_wrapper
 
-_factual_consistency_model_path = 'MingZhong/unieval-fact'
->>>>>>> 58c6d25a
+_factual_consistency_model_path = "MingZhong/unieval-fact"
 _factual_consistency_config = None
 _factual_consistency_tokenizer = None
 _factual_consistency_model = None
 
 
 def factual_consistency(
-        generated_outputs: List[str] | str,
-        sources: List[str] | str,
-        prompts: Optional[List[str] | str] = None,
-        eval_model: str | EvalClient = "local") -> MetricValue[Optional[float]]:
+    generated_outputs: List[str] | str,
+    sources: List[str] | str,
+    prompts: Optional[List[str] | str] = None,
+    eval_model: str | EvalClient = "local",
+) -> MetricValue[Optional[float]]:
     """Calculates the factual consistency between the generated outputs and
     the sources. This metric takes on float values between [0, 1], where 0
     means that the output is not at all consistent with the source text, and 1
@@ -68,7 +58,8 @@
         An MetricValue object
     """
     generated_outputs, sources, prompts = validate_parameters_source_based(
-        generated_outputs, sources, prompts)
+        generated_outputs, sources, prompts
+    )
 
     if eval_model == "local":
         scores = _factual_consistency_local(generated_outputs, sources)
@@ -78,20 +69,24 @@
             eval_model, EvalClient
         ), "An EvalClient must be provided for non-local model types."
         scores, explanations = _factual_consistency_eval_client(
-            generated_outputs, sources, eval_model)
-
-    return MetricValue(metric_name="factual_consistency",
-                       prompts=prompts,
-                       generated_outputs=generated_outputs,
-                       reference_outputs=None,
-                       sources=sources,
-                       explanations=explanations,
-                       metric_values=scores,
-                       language="en")
-
-
-def _factual_consistency_local(generated_outputs: List[str],
-                               sources: List[str]) -> List[float]:
+            generated_outputs, sources, eval_model
+        )
+
+    return MetricValue(
+        metric_name="factual_consistency",
+        prompts=prompts,
+        generated_outputs=generated_outputs,
+        reference_outputs=None,
+        sources=sources,
+        explanations=explanations,
+        metric_values=scores,
+        language="en",
+    )
+
+
+def _factual_consistency_local(
+    generated_outputs: List[str], sources: List[str]
+) -> List[float]:
     """Calculates the factual consistency between each generated sentence and
     its corresponding source text. The factual consistency score for one
     generated output is computed as the average of the per-sentence
@@ -122,25 +117,31 @@
     srcs_list, gen_sentences_list = [], []
     num_sentences_list = []
     for src, gen in tqdm_wrapper(
-            zip(sources, generated_outputs),
-            desc="Splitting generated outputs into sentences",
-            total=len(generated_outputs)):
+        zip(sources, generated_outputs),
+        desc="Splitting generated outputs into sentences",
+        total=len(generated_outputs),
+    ):
         gen_sentences = nltk.tokenize.sent_tokenize(gen)
         num_sentences_list.append(len(gen_sentences))
         gen_sentences_list += gen_sentences
         srcs_list += [src] * len(gen_sentences)
 
-    global _factual_consistency_config, _factual_consistency_tokenizer, \
+    global \
+        _factual_consistency_config, \
+        _factual_consistency_tokenizer, \
         _factual_consistency_model
     if _factual_consistency_config is None:
         _factual_consistency_config = AutoConfig.from_pretrained(
-            _factual_consistency_model_path)
+            _factual_consistency_model_path
+        )
     if _factual_consistency_tokenizer is None:
         _factual_consistency_tokenizer = AutoTokenizer.from_pretrained(
-            _factual_consistency_model_path)
+            _factual_consistency_model_path
+        )
     if _factual_consistency_model is None:
         _factual_consistency_model = AutoModelForSeq2SeqLM.from_pretrained(
-            _factual_consistency_model_path, config=_factual_consistency_config)
+            _factual_consistency_model_path, config=_factual_consistency_config
+        )
         _factual_consistency_model.eval()
 
     pos_id = _factual_consistency_tokenizer("Yes")["input_ids"][0]
@@ -152,7 +153,8 @@
         model_input = (
             f"question: Is this claim consistent with the document? </s> "
             f"claim: {gen} </s> "
-            f"document: {src}")
+            f"document: {src}"
+        )
 
         model_input_list.append(model_input)
 
@@ -162,28 +164,32 @@
 
     batch_size = 8
     score_list = []
-    for i in tqdm_wrapper(range(0, len(model_input_list), batch_size),
-                          total=(len(model_input_list) + batch_size - 1) //
-                          batch_size):
-        inputs = model_input_list[i:i + batch_size]
-        targets = target_list[i:i + batch_size]
+    for i in tqdm_wrapper(
+        range(0, len(model_input_list), batch_size),
+        total=(len(model_input_list) + batch_size - 1) // batch_size,
+    ):
+        inputs = model_input_list[i : i + batch_size]
+        targets = target_list[i : i + batch_size]
 
         with torch.no_grad():
-            encoded_inputs = _factual_consistency_tokenizer(inputs,
-                                                            truncation=True,
-                                                            padding=True,
-                                                            return_tensors="pt")
+            encoded_inputs = _factual_consistency_tokenizer(
+                inputs, truncation=True, padding=True, return_tensors="pt"
+            )
             encoded_targets = _factual_consistency_tokenizer(
-                targets, truncation=True, padding=True, return_tensors="pt")
+                targets, truncation=True, padding=True, return_tensors="pt"
+            )
             inputs_tokens = encoded_inputs["input_ids"]
             inputs_mask = encoded_inputs["attention_mask"]
             targets_tokens = encoded_targets["input_ids"][:, 0].unsqueeze(-1)
 
-            outputs = _factual_consistency_model(input_ids=inputs_tokens,
-                                                 attention_mask=inputs_mask,
-                                                 labels=targets_tokens)
+            outputs = _factual_consistency_model(
+                input_ids=inputs_tokens,
+                attention_mask=inputs_mask,
+                labels=targets_tokens,
+            )
             logits = outputs.logits.view(
-                -1, _factual_consistency_model.config.vocab_size)
+                -1, _factual_consistency_model.config.vocab_size
+            )
             pos_score = softmax(logits)[:, pos_id]
             neg_score = softmax(logits)[:, neg_id]
             score_list += [
@@ -194,7 +200,7 @@
     score_per_output = []
     start_idx = 0
     for num in tqdm_wrapper(num_sentences_list, desc="Calculating scores"):
-        scores_for_output = score_list[start_idx:start_idx + num]
+        scores_for_output = score_list[start_idx : start_idx + num]
         score_per_output.append(sum(scores_for_output) / num)
         start_idx += num
     return score_per_output
@@ -218,29 +224,22 @@
     Returns:
         score_list: a list of scores
         explanation_list: a list of explanations for the scores
-<<<<<<< HEAD
     """
-
-    factual_consistency_template = get_template(
-        "en/metrics/factual_consistency.j2")
-
-=======
-    '''
     factual_consistency_template = load_prompt_template(
-        language='en',
+        language="en",
         eval_client=eval_client,
-        metric_name='factual_consistency')
->>>>>>> 58c6d25a
+        metric_name="factual_consistency",
+    )
     factual_consistency_assessment_to_score = {
         "Fully Consistent": 1.0,
         "Partially Consistent": 0.5,
-        "Not Consistent": 0.0
+        "Not Consistent": 0.0,
     }
     populated_prompts = [
-        factual_consistency_template.render({
-            "src": source,
-            "gen_output": gen_output
-        }) for source, gen_output in zip(sources, generated_outputs)
+        factual_consistency_template.render(
+            {"src": source, "gen_output": gen_output}
+        )
+        for source, gen_output in zip(sources, generated_outputs)
     ]
 
     scores, explanations = eval_client.get_score(
@@ -253,8 +252,9 @@
     return scores, explanations
 
 
-def context_relevance(sources: List[str] | str, prompts: List[str] | str,
-                      eval_model: EvalClient) -> MetricValue[Optional[float]]:
+def context_relevance(
+    sources: List[str] | str, prompts: List[str] | str, eval_model: EvalClient
+) -> MetricValue[Optional[float]]:
     """Calculates the relevance of the sources to the prompts. This metric takes
     on float values between [0, 1], where 0 means that the source text is not at
     all relevant to the prompt, and 1 means that the source text is fully
@@ -269,24 +269,24 @@
     """
     prompts, sources = validate_parameters_context_relevance(prompts, sources)
 
-<<<<<<< HEAD
-    context_relevance_template = get_template("en/metrics/context_relevance.j2")
-=======
     context_relevance_template = load_prompt_template(
-        language='en', eval_client=eval_model, metric_name='context_relevance')
->>>>>>> 58c6d25a
+        language="en", eval_client=eval_model, metric_name="context_relevance"
+    )
 
     context_relevance_assessment_to_score = {
         "Fully Relevant": 1.0,
         "Partially Relevant": 0.5,
-        "Not Relevant": 0.0
+        "Not Relevant": 0.0,
     }
 
     populated_prompts = [
-        context_relevance_template.render({
-            "src": source,
-            "user_query": prompt,
-        }) for source, prompt in zip(sources, prompts)
+        context_relevance_template.render(
+            {
+                "src": source,
+                "user_query": prompt,
+            }
+        )
+        for source, prompt in zip(sources, prompts)
     ]
 
     scores, explanations = eval_model.get_score(
@@ -296,11 +296,13 @@
         score_map=context_relevance_assessment_to_score,
     )
 
-    return MetricValue(metric_name="context_relevance",
-                       prompts=prompts,
-                       generated_outputs=None,
-                       reference_outputs=None,
-                       sources=sources,
-                       explanations=explanations,
-                       metric_values=scores,
-                       language="en")+    return MetricValue(
+        metric_name="context_relevance",
+        prompts=prompts,
+        generated_outputs=None,
+        reference_outputs=None,
+        sources=sources,
+        explanations=explanations,
+        metric_values=scores,
+        language="en",
+    )