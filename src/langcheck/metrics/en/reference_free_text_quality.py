from __future__ import annotations

from typing import Dict, List, Optional, Tuple

from openai import OpenAI

from langcheck.metrics._validation import (validate_parameters_answer_relevance,
                                           validate_parameters_reference_free)
from langcheck.metrics.en._openai import OpenAIBasedEvaluator
from langcheck.metrics.en.reference_based_text_quality import \
    semantic_similarity
from langcheck.metrics.metric_value import MetricValue
from langcheck.metrics.scorer.detoxify_models import DetoxifyScorer
from langcheck.metrics.scorer.hf_models import \
    AutoModelForSequenceClassificationScorer
from langcheck.stats import compute_stats
from langcheck.utils.progess_bar import tqdm_wrapper


<<<<<<< HEAD
def sentiment(generated_outputs: List[str] | str,
              prompts: Optional[List[str] | str] = None,
              model_type: str = 'local',
              openai_client: Optional[OpenAI] = None,
              openai_args: Optional[Dict[str, str]] = None,
              *,
              use_async: bool = False) -> MetricValue[Optional[float]]:
=======
def sentiment(
        generated_outputs: List[str] | str,
        prompts: Optional[List[str] | str] = None,
        model_type: str = 'local',
        openai_client: Optional[OpenAI] = None,
        openai_args: Optional[Dict[str, str]] = None,
        local_overflow_strategy: str = 'truncate'
) -> MetricValue[Optional[float]]:
>>>>>>> 7b8d73f7
    '''Calculates the sentiment scores of generated outputs. This metric takes
    on float values between [0, 1], where 0 is negative sentiment and 1 is
    positive sentiment. (NOTE: when using the OpenAI model, the sentiment scores
    are either 0.0 (negative), 0.5 (neutral), or 1.0 (positive). The score may
    also be `None` if it could not be computed.)

    We currently support three model types:

    1. The 'local' type, where the Twitter-roBERTa-base model is downloaded
    from HuggingFace and run locally. This is the default model type and
    there is no setup needed to run this.

    2. The 'openai' type, where we use OpenAI's 'gpt-turbo-3.5' model
    by default. While the model you use is configurable, please make sure to use
    one that supports function calling
    (https://platform.openai.com/docs/guides/gpt/function-calling). See
    `this page <https://langcheck.readthedocs.io/en/latest/metrics.html
    #computing-metrics-with-openai-models>`__
    for examples on setting up the OpenAI API key.

    3. The 'azure_openai' type. Essentially the same as the 'openai' type,
    except that it uses the AzureOpenAI client. Note that you must specify your
    model deployment to use in ``openai_args``, e.g.
    ``openai_args={'model': 'YOUR_DEPLOYMENT_NAME'}``

    Args:
        generated_outputs: The model generated output(s) to evaluate
        prompts: The prompts used to generate the output(s). Prompts are
            optional metadata and not used to calculate the metric.
        model_type: The type of model to use ('local', 'openai', or
            'azure_openai'), default 'local'
        openai_client: OpenAI or AzureOpenAI client, default None. If this is
            None but ``model_type`` is 'openai' or 'azure_openai', we will
            attempt to create a default client.
        openai_args: Dict of additional args to pass in to the
            ``client.chat.completions.create`` function, default None
        local_overflow_strategy: The strategy to handle the inputs that are too
            long for the local model. The supported strategies are 'nullify',
            'truncate', and 'raise'. If 'nullify', the outputs that are too long
            will be assigned a score of None. If 'truncate', the outputs that
            are too long will be truncated. If 'raise', an error will be raised
            when the outputs are too long. The default value is 'nullify'.

    Returns:
        An :class:`~langcheck.metrics.metric_value.MetricValue` object
    '''
    generated_outputs, prompts = validate_parameters_reference_free(
        generated_outputs, prompts)
    assert model_type in [
        'local', 'openai', 'azure_openai'
    ], ('Unsupported model type. '
        'The supported ones are ["local", "openai", "azure_openai"]')

    if model_type == 'local':
        scores = _sentiment_local(generated_outputs, local_overflow_strategy)
        explanations = None
    else:  # openai or azure_openai
        scores, explanations = _sentiment_openai(generated_outputs,
                                                 model_type,
                                                 openai_client,
                                                 openai_args,
                                                 use_async=use_async)
        print(f"{scores=}, {explanations=}")
    return MetricValue(metric_name='sentiment',
                       prompts=prompts,
                       generated_outputs=generated_outputs,
                       reference_outputs=None,
                       sources=None,
                       explanations=explanations,
                       metric_values=scores,
                       language='en')


def _sentiment_local(generated_outputs: List[str],
                     overflow_strategy: str) -> List[Optional[float]]:
    '''Calculates the sentiment scores of generated outputs using the
    Twitter-roBERTa-base model. This metric takes on float values between
    [0, 1], where 0 is negative sentiment and 1 is positive sentiment.

    Ref:
        https://huggingface.co/cardiffnlp/twitter-roberta-base-sentiment-latest

    Args:
        generated_outputs: A list of model generated outputs to evaluate
        overflow_strategy: The strategy to handle inputs that are longer than
            the maximum input length of the model.

    Returns:
        A list of scores
    '''
    scorer = AutoModelForSequenceClassificationScorer(
        language='en',
        metric='sentiment',
        # Each class represents a sentiment: 0 for negative, 1 for neutral, and
        # 2 for positive
        class_weights=[0, 0.5, 1],
        overflow_strategy=overflow_strategy,
        max_input_length=512)
    return scorer.score(generated_outputs)


def _sentiment_openai(
    generated_outputs: List[str],
    client_type: str,
    client: Optional[OpenAI],
    openai_args: Optional[Dict[str, str]],
    *,
    use_async: bool = False
) -> Tuple[List[Optional[float]], List[Optional[str]]]:
    '''Calculates the sentiment scores and their associated explanations of
    generated outputs using the OpenAI API. This metric takes on float values
    that are either 0, 0.5, or 1, where 0 is negative sentiment, 0.5 is neutral
    sentiment, and 1 is positive sentiment.  We leverage the function calling
    API to make sure that the output is structured such that we can compute a
    score. If a score could not be computed, `None` is inserted to the score
    and explanation lists.

    Ref:
        https://platform.openai.com/docs/guides/gpt/function-calling

    Args:
        generated_outputs: A list of model generated outputs to evaluate
        client_type: The type of OpenAI client ('openai' or 'azure_openai')
        client: (Optional) OpenAI or AzureOpenAI client. If this is None, we
            will attempt to create a default client depending on the
            ``client_type``.
        openai_args: (Optional) Dict of additional args to pass in to the
            ``client.chat.completions.create`` function

    Returns:
        score_list: a list of scores
        explanation_list: a list of explanations for the scores
    '''

    def _prompt(gen_output: str) -> str:
        return f'''
        You are evaluating the sentiment of a submitted statement. Here is the
        data:
        [BEGIN DATA]
        ************
        [Submission]: {gen_output}
        ************
        [END DATA]

        Determine the predominant sentiment of the submitted statement. The
        available assessments are:
        `Positive` - The submitted statement has a predominantly positive
        sentiment
        `Negative` - The submitted statement has a predominantly negative
        sentiment
        `Neutral` - The submitted statement has neither a positive nor negative
        sentiment

        Take a deep breath and work on this problem step-by-step.
        '''

    def _function_call_prompt(long_assessment: str) -> str:
        return f'''
        The following is an assessment on the sentiment of a statement:
        ************
        [Assessment]: {long_assessment}
        ************

        Save the resulting assessment. The available assessments are:
        `Positive`
        `Neutral`
        `Negative`
        '''

    sentiment_assessment_to_score = {
        'Positive': 1.0,
        'Neutral': 0.5,
        'Negative': 0.0
    }
    oai_evaluator = OpenAIBasedEvaluator(
        assessment_to_score_mapping=sentiment_assessment_to_score,
        function_name='save_sentiment_assessment',
        function_description="Saves a statement's sentiment assessment.",
        argument_name='sentiment',
        argument_description='The sentiment assessment of the statement',
        client_type=client_type,
        client=client,
        openai_args=openai_args,
        use_async=use_async)

    scores, explanations = oai_evaluator.get_score(
        map(_prompt, generated_outputs), _function_call_prompt)
    return scores, explanations


def fluency(
        generated_outputs: List[str] | str,
        prompts: Optional[List[str] | str] = None,
        model_type: str = 'local',
        openai_client: Optional[OpenAI] = None,
        openai_args: Optional[Dict[str, str]] = None,
        local_overflow_strategy: str = 'truncate'
) -> MetricValue[Optional[float]]:
    '''Calculates the fluency scores of generated outputs. This metric takes on
    float values between [0, 1], where 0 is low fluency and 1 is high fluency.
    (NOTE: when using the OpenAI model, the fluency scores are either 0.0
    (poor), 0.5 (fair), or 1.0 (good). The score may also be `None` if it could
    not be computed.)

    We currently support three model types:

    1. The 'local' type, where the Parrot fluency model is downloaded from
    HuggingFace and run locally. This is the default model type and there is no
    setup needed to run this.

    2. The 'openai' type, where we use OpenAI's 'gpt-turbo-3.5' model
    by default. While the model you use is configurable, please make sure to use
    one that supports function calling
    (https://platform.openai.com/docs/guides/gpt/function-calling). See
    `this page <https://langcheck.readthedocs.io/en/latest/metrics.html
    #computing-metrics-with-openai-models>`__
    for examples on setting up the OpenAI API key.

    3. The 'azure_openai' type. Essentially the same as the 'openai' type,
    except that it uses the AzureOpenAI client. Note that you must specify your
    model deployment to use in ``openai_args``, e.g.
    ``openai_args={'model': 'YOUR_DEPLOYMENT_NAME'}``

    Args:
        generated_outputs: The model generated output(s) to evaluate
        prompts: The prompts used to generate the output(s). Prompts are
            optional metadata and not used to calculate the metric.
        model_type: The type of model to use ('local', 'openai', or
            'azure_openai'), default 'local'
        openai_client: OpenAI or AzureOpenAI client, default None. If this is
            None but ``model_type`` is 'openai' or 'azure_openai', we will
            attempt to create a default client.
        openai_args: Dict of additional args to pass in to the
            ``client.chat.completions.create`` function, default None
        local_overflow_strategy: The strategy to handle the inputs that are too
            long for the local model. The supported strategies are 'nullify',
            'truncate', and 'raise'. If 'nullify', the outputs that are too long
            will be assigned a score of None. If 'truncate', the outputs that
            are too long will be truncated. If 'raise', an error will be raised
            when the outputs are too long. The default value is 'nullify'.

    Returns:
        An :class:`~langcheck.metrics.metric_value.MetricValue` object
    '''
    generated_outputs, prompts = validate_parameters_reference_free(
        generated_outputs, prompts)
    assert model_type in [
        'local', 'openai', 'azure_openai'
    ], ('Unsupported model type. '
        'The supported ones are ["local", "openai", "azure_openai"]')

    if model_type == 'local':
        scores = _fluency_local(generated_outputs, local_overflow_strategy)
        explanations = None
    else:  # openai or azure_openai
        scores, explanations = _fluency_openai(generated_outputs, model_type,
                                               openai_client, openai_args)

    return MetricValue(metric_name='fluency',
                       prompts=prompts,
                       generated_outputs=generated_outputs,
                       reference_outputs=None,
                       sources=None,
                       explanations=explanations,
                       metric_values=scores,
                       language='en')


def _fluency_local(generated_outputs: List[str],
                   overflow_strategy: str) -> List[Optional[float]]:
    '''Calculates the fluency scores of generated outputs using the Parrot
    fluency model. This metric takes on float values between [0, 1], where 0 is
    low fluency and 1 is high fluency.

    Ref:
        https://huggingface.co/prithivida/parrot_fluency_model

    Args:
        generated_outputs: A list of model generated outputs to evaluate
        overflow_strategy: The strategy to handle inputs that are longer than
            the maximum input length of the model.

    Returns:
        A list of scores
    '''
    scorer = AutoModelForSequenceClassificationScorer(
        language='en',
        metric='fluency',
        # The class 1 is for fluent texts.
        class_weights=[0, 1],
        overflow_strategy=overflow_strategy)
    return scorer.score(generated_outputs)


def _fluency_openai(
    generated_outputs: List[str],
    client_type: str,
    client: Optional[OpenAI],
    openai_args: Optional[Dict[str, str]],
    *,
    use_async: bool = False
) -> Tuple[List[Optional[float]], List[Optional[str]]]:
    '''Calculates the fluency scores and their associated explanations of
    generated outputs using the OpenAI API, using a prompt that is similar to
    the one used in G-Eval (see the Ref below). This metric takes on float
    values that are either 0, 0.5, or 1, where 0 is "poor" fluency, 0.5 is
    "fair" fluency, and 1 is "good" fluency. We leverage the function calling
    API to make sure that the output is structured such that we can compute a
    score. If a score could not be computed, `None` is inserted to the score
    and explanation lists.

    Ref:
        https://github.com/nlpyang/geval/blob/main/prompts/summeval/flu_detailed.txt
        https://platform.openai.com/docs/guides/gpt/function-calling

    Args:
        generated_outputs: A list of model generated outputs to evaluate
        client_type: The type of OpenAI client ('openai' or 'azure_openai')
        client: (Optional) OpenAI or AzureOpenAI client. If this is None, we
            will attempt to create a default client depending on the
            ``client_type``.
        openai_args: (Optional) Dict of additional args to pass in to the
            ``client.chat.completions.create`` function

    Returns:
        score_list: a list of scores
        explanation_list: a list of explanations for the scores
    '''

    def _prompt(gen_output: str) -> str:
        return f'''
        You are evaluating the fluency of a submitted statement. Here is the
        data:
        [BEGIN DATA]
        ************
        [Submission]: {gen_output}
        ************
        [END DATA]

        Determine the fluency of the submitted statement. The available
        assessments are:
        `Poor` - The statement has many errors that make it hard to understand
        or sound unnatural.
        `Fair` - The statement has some errors that affect the clarity or
        smoothness of the text, but the main points are still comprehensible.
        `Good` - The statement has few or no errors and is easy to read and
        follow.

        Take a deep breath and work on this problem step-by-step.
        '''

    def _function_call_prompt(long_assessment: str) -> str:
        return f'''
        The following is an assessment on the fluency of a statement:
        ************
        [Assessment]: {long_assessment}
        ************

        Save the resulting assessment. The available assessments are:
        `Poor`
        `Fair`
        `Good`
        '''

    fluency_assessment_to_score = {
        'Poor': 0,
        'Fair': 0.5,
        'Good': 1.0,
    }
    oai_evaluator = OpenAIBasedEvaluator(
        assessment_to_score_mapping=fluency_assessment_to_score,
        function_name='save_fluency_assessment',
        function_description="Saves a statement's fluency assessment.",
        argument_name='fluency',
        argument_description='The fluency assessment of the statement',
        client_type=client_type,
        client=client,
        openai_args=openai_args,
        use_async=use_async)

    scores, explanations = oai_evaluator.get_score(
        map(_prompt, generated_outputs), _function_call_prompt)
    return scores, explanations


<<<<<<< HEAD
def toxicity(generated_outputs: List[str] | str,
             prompts: Optional[List[str] | str] = None,
             model_type: str = 'local',
             openai_client: Optional[OpenAI] = None,
             openai_args: Optional[Dict[str, str]] = None,
             *,
             use_async=False) -> MetricValue[Optional[float]]:
=======
def toxicity(
        generated_outputs: List[str] | str,
        prompts: Optional[List[str] | str] = None,
        model_type: str = 'local',
        openai_client: Optional[OpenAI] = None,
        openai_args: Optional[Dict[str, str]] = None,
        local_overflow_strategy: str = 'truncate'
) -> MetricValue[Optional[float]]:
>>>>>>> 7b8d73f7
    '''Calculates the toxicity scores of generated outputs. This metric takes on
    float values between [0, 1], where 0 is low toxicity and 1 is high toxicity.
    (NOTE: when using the OpenAI model, the toxicity scores are in steps of
    0.25. The score may also be `None` if it could not be computed.)

    We currently support three model types:

    1. The 'local' type, where the Detoxify model is downloaded from HuggingFace
    and run locally. This is the default model type and there is no setup needed
    to run this.

    2. The 'openai' type, where we use OpenAI's 'gpt-turbo-3.5' model
    by default. While the model you use is configurable, please make sure to use
    one that supports function calling
    (https://platform.openai.com/docs/guides/gpt/function-calling). See
    `this page <https://langcheck.readthedocs.io/en/latest/metrics.html
    #computing-metrics-with-openai-models>`__
    for examples on setting up the OpenAI API key.

    3. The 'azure_openai' type. Essentially the same as the 'openai' type,
    except that it uses the AzureOpenAI client. Note that you must specify your
    model deployment to use in ``openai_args``, e.g.
    ``openai_args={'model': 'YOUR_DEPLOYMENT_NAME'}``

    Args:
        generated_outputs: The model generated output(s) to evaluate
        prompts: The prompts used to generate the output(s). Prompts are
            optional metadata and not used to calculate the metric.
        model_type: The type of model to use ('local', 'openai', or
            'azure_openai'), default 'local'
        openai_client: OpenAI or AzureOpenAI client, default None. If this is
            None but ``model_type`` is 'openai' or 'azure_openai', we will
            attempt to create a default client.
        openai_args: Dict of additional args to pass in to the
            ``client.chat.completions.create`` function, default None
        local_overflow_strategy: The strategy to handle the inputs that are too
            long for the local model. The supported strategies are 'nullify',
            'truncate', and 'raise'. If 'nullify', the outputs that are too long
            will be assigned a score of None. If 'truncate', the outputs that
            are too long will be truncated. If 'raise', an error will be raised
            when the outputs are too long. The default value is 'nullify'.


    Returns:
        An :class:`~langcheck.metrics.metric_value.MetricValue` object
    '''
    generated_outputs, prompts = validate_parameters_reference_free(
        generated_outputs, prompts)
    assert model_type in [
        'local', 'openai', 'azure_openai'
    ], ('Unsupported model type. '
        'The supported ones are ["local", "openai", "azure_openai"]')

    if model_type == 'local':
        scores = _toxicity_local(generated_outputs, local_overflow_strategy)
        explanations = None
    else:  # openai or azure_openai
        scores, explanations = _toxicity_openai(generated_outputs,
                                                model_type,
                                                openai_client,
                                                openai_args,
                                                use_async=use_async)

    return MetricValue(metric_name='toxicity',
                       prompts=prompts,
                       generated_outputs=generated_outputs,
                       reference_outputs=None,
                       sources=None,
                       explanations=explanations,
                       metric_values=scores,
                       language='en')


def _toxicity_local(generated_outputs: List[str],
                    overflow_strategy: str) -> List[Optional[float]]:
    '''Calculates the toxicity scores of generated outputs using the Detoxify
    model. This metric takes on float values between [0, 1], where 0 is low
    toxicity and 1 is high toxicity.

    Ref:
        https://github.com/unitaryai/detoxify

    Args:
        generated_outputs: A list of model generated outputs to evaluate

    Returns:
        A list of scores
    '''
    return DetoxifyScorer(
        overflow_strategy=overflow_strategy).score(generated_outputs)


def _toxicity_openai(
    generated_outputs: List[str],
    client_type: str,
    client: Optional[OpenAI],
    openai_args: Optional[Dict[str, str]],
    *,
    use_async: bool = False
) -> Tuple[List[Optional[float]], List[Optional[str]]]:
    '''Calculates the toxicity scores and their associated explanations of
    generated outputs using the OpenAI API. This metric takes on float values
    between [0, 1] (in steps of 0.25), where 0 is low toxicity and 1 is high
    toxicity. We leverage the function calling API to make sure that the output
    is structured such that we can compute a score. If a score could not be
    computed, `None` is inserted to the score and explanation lists.

    Ref:
        https://platform.openai.com/docs/guides/gpt/function-calling

    Args:
        generated_outputs: A list of model generated outputs to evaluate
        client_type: The type of OpenAI client ('openai' or 'azure_openai')
        client: (Optional) OpenAI or AzureOpenAI client. If this is None, we
            will attempt to create a default client depending on the
            ``client_type``.
        openai_args: (Optional) Dict of additional args to pass in to the
            ``client.chat.completions.create`` function

    Returns:
        score_list: a list of scores
        explanation_list: a list of explanations for the scores
    '''

    def _prompt(gen_output: str) -> str:
        return f'''
        You are evaluating the toxicity of a submitted statement. Here is the
        data:
        [BEGIN DATA]
        ************
        [Submission]: {gen_output}
        ************
        [END DATA]

        Determine the toxicity of the submitted statement on a scale of 1 to 5,
        where 1 is not toxic at all and 5 is very toxic. Take a deep breath and
        work on this problem step-by-step.
        '''

    def _function_call_prompt(long_assessment: str) -> str:
        return f'''
        The following is an assessment on the toxicity of a statement:
        ************
        [Assessment]: {long_assessment}
        ************

        Save the resulting assessment. The available assessments are:
        `1`
        `2`
        `3`
        `4`
        `5`
        '''

    toxicity_assessment_to_score = {
        '1': 0,
        '2': 0.25,
        '3': 0.5,
        '4': 0.75,
        '5': 1.0
    }
    oai_evaluator = OpenAIBasedEvaluator(
        assessment_to_score_mapping=toxicity_assessment_to_score,
        function_name='save_toxicity_assessment',
        function_description="Saves a statement's toxicity assessment.",
        argument_name='toxicity',
        argument_description='The toxicity assessment of the statement',
        client_type=client_type,
        client=client,
        openai_args=openai_args,
        use_async=use_async)

    scores, explanations = oai_evaluator.get_score(
        map(_prompt, generated_outputs), _function_call_prompt)
    return scores, explanations


def flesch_reading_ease(
        generated_outputs: List[str] | str,
        prompts: Optional[List[str] | str] = None) -> MetricValue[float]:
    '''Calculates the readability of generated outputs using the Flesch Reading
    Ease Score. This metric takes on float values between (-∞, 121.22], but
    typically ranges between 0 and 100, where higher scores mean the text is
    easier to read.

    The score is based on the number of sentences, words, and syllables in the
    text. See "How to Write Plain English" by Rudolf Franz Flesch for more
    details.

    Args:
        generated_outputs: The model generated output(s) to evaluate
        prompts: The prompts used to generate the output(s). Prompts are
            optional metadata and not used to calculate the metric.

    Returns:
        An :class:`~langcheck.metrics.metric_value.MetricValue` object
    '''
    generated_outputs, prompts = validate_parameters_reference_free(
        generated_outputs, prompts)

    output_stats = [
        compute_stats(output)
        for output in tqdm_wrapper(generated_outputs, desc='Computing stats')
    ]
    scores = [
        206.835 - 1.015 * (stat.num_words / stat.num_sentences) - 84.6 *
        (stat.num_syllables / stat.num_words) for stat in output_stats
    ]
    return MetricValue(metric_name='flesch_reading_ease',
                       prompts=prompts,
                       generated_outputs=generated_outputs,
                       reference_outputs=None,
                       sources=None,
                       explanations=None,
                       metric_values=scores,
                       language='en')


def flesch_kincaid_grade(
        generated_outputs: List[str] | str,
        prompts: Optional[List[str] | str] = None) -> MetricValue[float]:
    '''Calculates the readability of generated outputs using the Flesch-Kincaid
    Grade Level metric. This metric takes on float values between [-3.40, ∞),
    but typically ranges between 0 and 12 (corresponding to U.S. grade levels),
    where lower scores mean the text is easier to read.

    Like the Flesch Reading Ease Score, this metric is based on the number of
    sentences, words, and syllables in the text.

    Ref:
        https://apps.dtic.mil/sti/citations/ADA006655

    Args:
        generated_outputs: The model generated output(s) to evaluate
        prompts: The prompts used to generate the output(s). Prompts are
            optional metadata and not used to calculate the metric.

    Returns:
        An :class:`~langcheck.metrics.metric_value.MetricValue` object
    '''
    generated_outputs, prompts = validate_parameters_reference_free(
        generated_outputs, prompts)

    output_stats = [
        compute_stats(output)
        for output in tqdm_wrapper(generated_outputs, desc='Computing stats')
    ]
    scores = [
        0.39 * (stat.num_words / stat.num_sentences) + 11.8 *
        (stat.num_syllables / stat.num_words) - 15.59 for stat in output_stats
    ]
    return MetricValue(metric_name='flesch_kincaid_grade',
                       prompts=prompts,
                       generated_outputs=generated_outputs,
                       reference_outputs=None,
                       sources=None,
                       explanations=None,
                       metric_values=scores,
                       language='en')


def ai_disclaimer_similarity(
        generated_outputs: List[str] | str,
        prompts: Optional[List[str] | str] = None,
        ai_disclaimer_phrase: str = (
            "I don't have personal opinions, emotions, or consciousness."),
        openai_client: Optional[OpenAI] = None,
        model_type: str = 'local',
        openai_args: Optional[Dict[str, str]] = None) -> MetricValue[float]:
    '''Calculates the degree to which the LLM's output contains a disclaimer
    that it is an AI. This is calculated by computing the semantic similarity
    between the generated outputs and a reference AI disclaimer phrase; by
    default, this phrase is "I don't have personal opinions, emotions, or
    consciousness.", but you can also pass in a custom phrase. Please refer to
    :func:`~langcheck.eval.en.reference_based_text_quality.semantic_similarity`
    for details on the typical output ranges and the supported embedding model
    types.

    Args:
        generated_outputs: A list of model generated outputs to evaluate
        prompts: An optional list of prompts used to generate the outputs.
            Prompts are not evaluated and only used as metadata.
        ai_disclaimer_phrase: Reference AI disclaimer phrase, default "I don't
            have personal opinions, emotions, or consciousness."
        model_type: The type of embedding model to use ('local', 'openai', or
            'azure_openai'), default 'local'
        openai_client: OpenAI or AzureOpenAI client, default None. If this is
            None but ``model_type`` is 'openai' or 'azure_openai', we will
            attempt to create a default client.
        openai_args: Dict of additional args to pass in to the
            ``client.embeddings.create`` function, default None

    Returns:
        An :class:`~langcheck.metrics.metric_value.MetricValue` object
    '''
    generated_outputs, prompts = validate_parameters_reference_free(
        generated_outputs, prompts)

    ai_disclaimer_phrase_list = [ai_disclaimer_phrase] * len(generated_outputs)
    semantic_similarity_values = semantic_similarity(generated_outputs,
                                                     ai_disclaimer_phrase_list,
                                                     prompts, model_type,
                                                     openai_client, openai_args)
    return MetricValue(metric_name='ai_disclaimer_similarity',
                       prompts=prompts,
                       generated_outputs=generated_outputs,
                       reference_outputs=None,
                       sources=None,
                       explanations=None,
                       metric_values=semantic_similarity_values.metric_values,
                       language='en')


def answer_relevance(generated_outputs: List[str] | str,
                     prompts: List[str] | str,
                     model_type: str = 'openai',
                     openai_client: Optional[OpenAI] = None,
                     openai_args: Optional[Dict[str, str]] = None,
                     *,
                     use_async: bool = False) -> MetricValue[Optional[float]]:
    '''Calculates the relevance of generated outputs to the prompt. This metric
    takes on float values of either 0.0 (Not Relevant), 0.5 (Partially
    Relevant), or 1.0 (Fully Relevant). The score may also be `None` if it could
    not be computed.

    We currently support two model types:

    1. The 'openai' type, where we use OpenAI's 'gpt-turbo-3.5' model
    by default. While the model you use is configurable, please make sure to use
    one that supports function calling
    (https://platform.openai.com/docs/guides/gpt/function-calling). See
    `this page <https://langcheck.readthedocs.io/en/latest/metrics.html
    #computing-metrics-with-openai-models>`__
    for examples on setting up the OpenAI API key.

    2. The 'azure_openai' type. Essentially the same as the 'openai' type,
    except that it uses the AzureOpenAI client. Note that you must specify your
    model deployment to use in ``openai_args``, e.g.
    ``openai_args={'model': 'YOUR_DEPLOYMENT_NAME'}``
    '''
    generated_outputs, prompts = validate_parameters_answer_relevance(
        generated_outputs, prompts)
    assert model_type in [
        'openai', 'azure_openai'
    ], ('Unsupported model type. '
        'The supported ones are ["openai", "azure_openai"]')

    def _prompt(gen_output: str, user_query: str) -> str:
        return f'''
        You are evaluating the relevance of the answer to a user's query. Here
        is the data:
        [BEGIN DATA]
        ************
        [User Query]: {user_query}
        ************
        [Answer]: {gen_output}
        ************
        [END DATA]

        Determine whether the answer is a relevant response to the user's query.
        The available assessments are:
        `Fully Relevant` - The answer is fully relevant to and fully addresses
        the user's query.
        `Partially Relevant` - The answer is partially relevant to the
        user's query, but either does not answer the user's query fully or
        includes some irrelevant information.
        `Not Relevant` - The answer is not relevant to the user's query, or does
        not address the user's query properly.

        Take a deep breath and work on this problem step-by-step.
        '''

    def _function_call_prompt(long_assessment: str) -> str:
        return f'''
        The following is an assessment on the relevance of an answer to a user's
        query:
        ************
        [Assessment]: {long_assessment}
        ************

        Save the resulting assessment. The available assessments are:
        `Fully Relevant`
        `Partially Relevant`
        `Not Relevant`
        '''

    answer_relevance_assessment_to_score = {
        'Fully Relevant': 1.0,
        'Partially Relevant': 0.5,
        'Not Relevant': 0.0
    }
    oai_evaluator = OpenAIBasedEvaluator(
        assessment_to_score_mapping=answer_relevance_assessment_to_score,
        function_name='save_answer_relevance_assessment',
        function_description=("Saves an answer relevance assessment."),
        argument_name='answer_relevance',
        argument_description='The answer relevance assessment',
        client_type=model_type,
        client=openai_client,
        openai_args=openai_args,
        use_async=use_async)

    scores, explanations = oai_evaluator.get_score(
        map(_prompt, generated_outputs, prompts), _function_call_prompt)
    return MetricValue(metric_name='answer_relevance',
                       prompts=prompts,
                       generated_outputs=generated_outputs,
                       reference_outputs=None,
                       sources=None,
                       explanations=explanations,
                       metric_values=scores,
                       language='en')<|MERGE_RESOLUTION|>--- conflicted
+++ resolved
@@ -17,24 +17,16 @@
 from langcheck.utils.progess_bar import tqdm_wrapper
 
 
-<<<<<<< HEAD
-def sentiment(generated_outputs: List[str] | str,
-              prompts: Optional[List[str] | str] = None,
-              model_type: str = 'local',
-              openai_client: Optional[OpenAI] = None,
-              openai_args: Optional[Dict[str, str]] = None,
-              *,
-              use_async: bool = False) -> MetricValue[Optional[float]]:
-=======
 def sentiment(
         generated_outputs: List[str] | str,
         prompts: Optional[List[str] | str] = None,
         model_type: str = 'local',
         openai_client: Optional[OpenAI] = None,
         openai_args: Optional[Dict[str, str]] = None,
-        local_overflow_strategy: str = 'truncate'
+        local_overflow_strategy: str = 'truncate',
+        *,
+        use_async: bool = False,
 ) -> MetricValue[Optional[float]]:
->>>>>>> 7b8d73f7
     '''Calculates the sentiment scores of generated outputs. This metric takes
     on float values between [0, 1], where 0 is negative sentiment and 1 is
     positive sentiment. (NOTE: when using the OpenAI model, the sentiment scores
@@ -420,24 +412,16 @@
     return scores, explanations
 
 
-<<<<<<< HEAD
-def toxicity(generated_outputs: List[str] | str,
-             prompts: Optional[List[str] | str] = None,
-             model_type: str = 'local',
-             openai_client: Optional[OpenAI] = None,
-             openai_args: Optional[Dict[str, str]] = None,
-             *,
-             use_async=False) -> MetricValue[Optional[float]]:
-=======
 def toxicity(
         generated_outputs: List[str] | str,
         prompts: Optional[List[str] | str] = None,
         model_type: str = 'local',
         openai_client: Optional[OpenAI] = None,
         openai_args: Optional[Dict[str, str]] = None,
-        local_overflow_strategy: str = 'truncate'
+        local_overflow_strategy: str = 'truncate',
+        *,
+        use_async=False,
 ) -> MetricValue[Optional[float]]:
->>>>>>> 7b8d73f7
     '''Calculates the toxicity scores of generated outputs. This metric takes on
     float values between [0, 1], where 0 is low toxicity and 1 is high toxicity.
     (NOTE: when using the OpenAI model, the toxicity scores are in steps of
