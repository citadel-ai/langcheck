from __future__ import annotations

import math
import random
from typing import List, Optional, cast

from langcheck.metrics._pairwise_text_quality_utils import (
    compute_pairwise_comparison_metric_values_with_consistency,
)
from langcheck.metrics.eval_clients import EvalClient
from langcheck.metrics.metric_inputs import get_standard_metric_inputs
from langcheck.metrics.metric_value import MetricValue

from ..eval_clients._base import TextResponseWithLogProbs, TokenLogProb
from ..prompts._utils import get_template, load_few_shot_examples


def simulated_annotators(
    prompt_params: List[dict[str, str | None]],
    eval_model: EvalClient,
    preference_data_path: str = "en/confidence_estimating/preference_data_examples.jsonl",
    k: int = 5,
    n: int = 5,
    seed: int | None = None,
) -> List[float | None]:
    """Compute a confidence score for the pairwise comparison metric based on
    the method Simulated Annotators proposed in the paper "Trust or Escalate:
    LLM Judges with Provable Guarantees for Human Agreement"
    (https://arxiv.org/abs/2407.18370)

    Args:
        prompt_params: The parameters used to populate the prompt template.
        eval_model: The EvalClient instance used for the evaluation.
        preference_data_path: The relative path to preference data labeled by
            human annotators. Users should prepare a pool of preference
            annotations (e.g., 1000 examples) in advance to use this metric.
        k: The number of examples of preference annotations
        n: The numbre of simulated annotators
        seed: The random seed for selecting the few-shot examples
    Returns:
        A confidence score for the pairwise comparison metric
    """
    # Load preprocessed preference data
    preference_data = load_few_shot_examples(preference_data_path)
    assert (
        len(preference_data) >= k
    ), "Not enough examples in the preference data"

    if seed is not None:
        random.seed(seed)

    # Load the prompt template
    prompt_template = get_template(
        "en/confidence_estimating/simulated_annotators.j2"
    )

    confidence_scores = []
    for prompt_param in prompt_params:
        # Simulate n annotators
        prompts = []
        for _ in range(n):
            # Generate few-shot examples
            few_shot_examples = random.sample(preference_data, k)

            # Construct the full prompt using k few-shot examples
            prompt_param["few_shot_examples"] = "\n".join(
                f"[Question]\n{example['prompt']}\n\n"
                "[Assistant A's response]\n{example['model_a']}\n\n"
                "[Assistant B's response]\n{example['model_b']}\n\n"
                "[Verdict]\n{example['winner']}\n"
                for example in few_shot_examples
            )
            prompts.append(prompt_template.render(prompt_param))

        # Get the response and top five logprobs of the first token
        responses: List[Optional[TextResponseWithLogProbs]] = (
            eval_model.get_text_responses_with_log_likelihood(
                prompts, top_logprobs=5
            )
        )
        scores_a, scores_b = [], []
        for i, response in enumerate(responses):
            if response:
                response = cast(TextResponseWithLogProbs, response)
                top_five_first_token_logprobs = cast(
                    List[TokenLogProb], response["response_logprobs"][0]
                )
                # Extract logprobs for tokens 'A' and 'B'
                logprobs_dict = {
                    logprob["token"]: math.exp(float(logprob["logprob"]))
                    for logprob in top_five_first_token_logprobs
                }
                if "A" in logprobs_dict and "B" in logprobs_dict:
                    scores_a.append(logprobs_dict["A"])
                    scores_b.append(logprobs_dict["B"])
                else:
                    print(
                        f"Token 'A' or 'B' was not found for the {i}th simulated annotator"
                    )

        if len(scores_a) != 0 and len(scores_a) == len(scores_b):
            if sum(scores_a) > sum(scores_b):
                confidence_scores.append((sum(scores_a) / len(scores_a)))
            else:
                confidence_scores.append((sum(scores_b) / len(scores_b)))
        else:
            confidence_scores.append(None)

    return confidence_scores


def pairwise_comparison(
    generated_outputs_a: List[str] | str,
    generated_outputs_b: List[str] | str,
    prompts: List[str] | str,
    sources_a: Optional[List[str] | str] = None,
    sources_b: Optional[List[str] | str] = None,
    reference_outputs: Optional[List[str] | str] = None,
    enforce_consistency: bool = True,
    calculated_confidence: bool = False,
    preference_data_path: str = "en/confidence_estimating/preference_data_examples.jsonl",
    k: int = 5,
    n: int = 5,
    seed: int | None = None,
    eval_model: EvalClient | None = None,
) -> MetricValue[Optional[float]]:
    """Calculates the pairwise comparison metric. This metric takes on float
    values of either 0.0 (Response A is better), 0.5 (Tie), or 1.0 (Response B
    is better). The score may also be `None` if it could not be computed.

    We currently only support the evaluation based on an EvalClient.

    Args:
        generated_outputs_a: Model A's generated output(s) to evaluate
        generated_outputs_b: Model B's generated output(s) to evaluate
        prompts: The prompts used to generate the output(s)
        sources_a: The source text(s) for Model A's generated output(s), default
            None
        sources_b: The source text(s) for Model B's generated output(s), default
            None
        reference_outputs: The reference output(s), default None
        enforce_consistency: When this is True, we will only return a score if
            the score is the same when Model A and Model B are swapped. This is
            useful for ensuring that the evaluator's position bias is not
            impacting the scores. Default True.
        calculated_confidence: When this is True, we will calculate a confidence
            score for the pairwise comparison metric. Default False.
        preference_data_path: The relative path to preference data labeld by
            human annotators. Users should prepare a pool of preference
            annotations (e.g., 1000 examples) in advance to use this metric.
        k: The number of examples of preference annotations
        n: The number of simulated annotators
        seed: The random seed for the simulated annotators
        eval_model: The EvalClient instance used for the evaluation. This is
            marked as Optional so that it can follow the above arguments that
            have default values (for consistency with the other metrics), but
            this is in fact a required argument.

    Returns:
        An MetricValue object
    """
    metric_inputs = get_standard_metric_inputs(
        generated_outputs=(generated_outputs_a, generated_outputs_b),
        prompts=prompts,
        sources=(sources_a, sources_b),
        reference_outputs=reference_outputs,
        required_params=[],
    )

    assert (
        eval_model is not None
    ), "You must pass an EvalClient instance to the pairwise_comparison function."

    pairwise_comparison_assessment_to_score = {
        "Response B": 1.0,
        "Tie": 0.5,
        "Response A": 0.0,
    }

    metric_name = "pairwise_comparison"
    language = "en"
    pairwise_comparison_template = eval_model.load_prompt_template(
        language=language, metric_name=metric_name
    )

    if enforce_consistency:
        return compute_pairwise_comparison_metric_values_with_consistency(
            eval_client=eval_model,
            metric_inputs=metric_inputs,
            template=pairwise_comparison_template,
            metric_name=metric_name,
            language=language,
            score_map=pairwise_comparison_assessment_to_score,
        )
<<<<<<< HEAD
    else:
        return eval_model.compute_metric_values_from_template(
            metric_inputs=metric_inputs,
            template=pairwise_comparison_template,
            metric_name=metric_name,
            language=language,
            score_map=pairwise_comparison_assessment_to_score,
        )
=======

        scores, explanations = enforce_pairwise_comparison_consistency(
            scores,
            explanations,
            swapped_scores,
            swapped_explanations,
            pairwise_comparison_assessment_to_score,
        )

    if calculated_confidence:
        print(
            "Warning: The source texts and reference outputs are not used to"
            "calculate the confidence score."
        )
        confidence_scores = simulated_annotators(
            prompt_params, eval_model, preference_data_path, k, n, seed
        )
        # Append the confidence scores to the explanations
        # TODO: Consider adding the confidence scores to the MetricValue object
        explanations = [
            f"{explanation}\n\nConfidence score: {confidence_score}"
            if explanation and confidence_score
            else explanation
            for explanation, confidence_score in zip(
                explanations, confidence_scores
            )
        ]

    return MetricValue(
        metric_name="pairwise_comparison",
        prompts=prompts,
        generated_outputs=(generated_outputs_a, generated_outputs_b),
        reference_outputs=reference_outputs,
        sources=(sources_a, sources_b),
        explanations=explanations,
        metric_values=scores,
        language="en",
    )
>>>>>>> 5217847f
<|MERGE_RESOLUTION|>--- conflicted
+++ resolved
@@ -192,7 +192,6 @@
             language=language,
             score_map=pairwise_comparison_assessment_to_score,
         )
-<<<<<<< HEAD
     else:
         return eval_model.compute_metric_values_from_template(
             metric_inputs=metric_inputs,
@@ -200,44 +199,4 @@
             metric_name=metric_name,
             language=language,
             score_map=pairwise_comparison_assessment_to_score,
-        )
-=======
-
-        scores, explanations = enforce_pairwise_comparison_consistency(
-            scores,
-            explanations,
-            swapped_scores,
-            swapped_explanations,
-            pairwise_comparison_assessment_to_score,
-        )
-
-    if calculated_confidence:
-        print(
-            "Warning: The source texts and reference outputs are not used to"
-            "calculate the confidence score."
-        )
-        confidence_scores = simulated_annotators(
-            prompt_params, eval_model, preference_data_path, k, n, seed
-        )
-        # Append the confidence scores to the explanations
-        # TODO: Consider adding the confidence scores to the MetricValue object
-        explanations = [
-            f"{explanation}\n\nConfidence score: {confidence_score}"
-            if explanation and confidence_score
-            else explanation
-            for explanation, confidence_score in zip(
-                explanations, confidence_scores
-            )
-        ]
-
-    return MetricValue(
-        metric_name="pairwise_comparison",
-        prompts=prompts,
-        generated_outputs=(generated_outputs_a, generated_outputs_b),
-        reference_outputs=reference_outputs,
-        sources=(sources_a, sources_b),
-        explanations=explanations,
-        metric_values=scores,
-        language="en",
-    )
->>>>>>> 5217847f
+        )