from __future__ import annotations

import pickle
from math import e
from pathlib import PosixPath
from typing import Dict, List, Optional

import hanlp
import regex as re
import torch
from openai import OpenAI
from transformers.pipelines import pipeline

from langcheck._handle_logs import _handle_logging_level
from langcheck.metrics._validation import validate_parameters_reference_free
from langcheck.metrics.en.reference_free_text_quality import (_fluency_openai,
                                                              _toxicity_openai)
from langcheck.metrics.en.reference_free_text_quality import \
    sentiment as en_sentiment
from langcheck.metrics.metric_value import MetricValue

_sentiment_model_path = 'IDEA-CCNL/Erlangshen-Roberta-110M-Sentiment'  # NOQA: E501

_toxicity_model_path = "alibaba-pai/pai-bert-base-zh-llm-risk-detection"


def sentiment(
    generated_outputs: List[str] | str,
    prompts: Optional[List[str] | str] = None,
    model_type: str = 'local',
    openai_client: Optional[OpenAI] = None,
    openai_args: Optional[Dict[str,
                               str]] = None) -> MetricValue[Optional[float]]:
    '''Calculates the sentiment scores of generated outputs. This metric takes
    on float values between [0, 1], where 0 is negative sentiment and 1 is
    positive sentiment. (NOTE: when using the OpenAI model, the sentiment scores
    are either 0.0 (negative), 0.5 (neutral), or 1.0 (positive). The score may
    also be `None` if it could not be computed.)

    We currently support three model types:

    1. The 'local' type, where the IDEA-CCNL/Erlangshen-Roberta-110M-Sentiment
    model is downloaded from HuggingFace and run locally. This is the default
    model type and there is no setup needed to run this.

    2. The 'openai' type, where we use OpenAI's 'gpt-turbo-3.5' model
    by default. While the model you use is configurable, please make sure to use
    one that supports function calling
    (https://platform.openai.com/docs/guides/gpt/function-calling). See
    `this example <https://langcheck.readthedocs.io/en/latest/metrics.html
    #computing-metrics-with-openai-models>`__
    for examples on setting up the OpenAI API key.

    3. The 'azure_openai' type. Essentially the same as the 'openai' type,
    except that it uses the AzureOpenAI client. Note that you must specify your
    model deployment to use in ``openai_args``, e.g.
    ``openai_args={'model': 'YOUR_DEPLOYMENT_NAME'}``

    Ref:
        https://huggingface.co/IDEA-CCNL/Erlangshen-Roberta-110M-Sentiment

    Args:
        generated_outputs: The model generated output(s) to evaluate
        prompts: The prompts used to generate the output(s). Prompts are
            optional metadata and not used to calculate the metric.
        model_type: The type of model to use ('local', 'openai', or
            'azure_openai'), default 'local'
        openai_client: OpenAI or AzureOpenAI client, default None. If this is
            None but ``model_type`` is 'openai' or 'azure_openai', we will
            attempt to create a default client.
        openai_args: Dict of additional args to pass in to the
            ``client.chat.completions.create`` function, default None

    Returns:
        An :class:`~langcheck.metrics.metric_value.MetricValue` object
    '''
    generated_outputs, prompts = validate_parameters_reference_free(
        generated_outputs, prompts)
    assert model_type in [
        'local', 'openai', 'azure_openai'
    ], ('Unsupported model type. '
        'The supported ones are ["local", "openai", "azure_openai"]')

    if model_type == 'openai' or model_type == 'azure_openai':
        metric_value = en_sentiment(generated_outputs, prompts, model_type,
                                    openai_client, openai_args)
        metric_value.language = 'zh'
        return metric_value

    global _sentiment_model_path

    _sentiment_pipeline = pipeline(
        'sentiment-analysis', model=_sentiment_model_path
    )  # type: ignore[reportGeneralTypeIssues]  # NOQA: E501
    # {0:"Negative", 1:'Positive'}
    _model_id2label = _sentiment_pipeline.model.config.id2label
    _predict_result = _sentiment_pipeline(
        generated_outputs
    )  # type: ignore[reportGeneralTypeIssues]  # NOQA: E501
    # if predicted result is 'Positive', use the score directly
    # else, use 1 - score as the sentiment score
    # yapf: disable
    scores = [
        1 - x['score'] if x['label'] == _model_id2label[0] else x['score']  # type: ignore[reportGeneralTypeIssues]  # NOQA: E501
        for x in _predict_result   # type: ignore[reportGeneralTypeIssues]  # NOQA: E501
    ]
    # yapf: enable
    return MetricValue(
        metric_name='sentiment',
        prompts=prompts,
        generated_outputs=generated_outputs,
        reference_outputs=None,
        sources=None,
        explanations=None,
        metric_values=scores,  # type: ignore[reportGeneralTypeIssues]
        language='zh')


def toxicity(
    generated_outputs: List[str] | str,
    prompts: Optional[List[str] | str] = None,
    model_type: str = 'local',
    openai_client: Optional[OpenAI] = None,
    openai_args: Optional[Dict[str,
                               str]] = None) -> MetricValue[Optional[float]]:
    '''Calculates the toxicity scores of generated outputs. This metric takes on
    float values between [0, 1], where 0 is low toxicity and 1 is high toxicity.
    (NOTE: when using the OpenAI model, the toxicity scores are in steps of
    0.25. The score may also be `None` if it could not be computed.)

    We currently support three model types:

    1. The 'local' type, where a model file is downloaded from HuggingFace and
    run locally. This is the default model type and there is no setup needed to
    run this.
    The model (alibaba-pai/pai-bert-base-zh-llm-risk-detection) is a
    risky detection model for LLM generated content released by Alibaba group.

    2. The 'openai' type, where we use OpenAI's 'gpt-turbo-3.5' model
    by default, in the same way as english counterpart. While the model you use
    is configurable, please make sure to use one that supports function calling
    (https://platform.openai.com/docs/guides/gpt/function-calling). See
    `this example <https://langcheck.readthedocs.io/en/latest/metrics.html
    #computing-metrics-with-openai-models>`__
    for examples on setting up the OpenAI API key.

    3. The 'azure_openai' type. Essentially the same as the 'openai' type,
    except that it uses the AzureOpenAI client. Note that you must specify your
    model deployment to use in ``openai_args``, e.g.
    ``openai_args={'model': 'YOUR_DEPLOYMENT_NAME'}``

    Ref:
        https://huggingface.co/alibaba-pai/pai-bert-base-zh-llm-risk-detection

    Args:
        generated_outputs: The model generated output(s) to evaluate
        prompts: The prompts used to generate the output(s). Prompts are
            optional metadata and not used to calculate the metric.
        model_type: The type of model to use ('local', 'openai', or
            'azure_openai'), default 'local'
        openai_client: OpenAI or AzureOpenAI client, default None. If this is
            None but ``model_type`` is 'openai' or 'azure_openai', we will
            attempt to create a default client.
        openai_args: Dict of additional args to pass in to the
            ``client.chat.completions.create`` function, default None

    Returns:
        An :class:`~langcheck.metrics.metric_value.MetricValue` object
    '''
    generated_outputs, prompts = validate_parameters_reference_free(
        generated_outputs, prompts)
    assert model_type in [
        'local', 'openai', 'azure_openai'
    ], ('Unsupported model type. '
        'The supported ones are ["local", "openai", "azure_openai"]')

    if model_type == 'openai' or model_type == 'azure_openai':
        # openai
        scores, explanations = _toxicity_openai(generated_outputs, model_type,
                                                openai_client, openai_args)
    else:
        scores = _toxicity_local(generated_outputs)
        explanations = None

    return MetricValue(metric_name='toxicity',
                       prompts=prompts,
                       generated_outputs=generated_outputs,
                       reference_outputs=None,
                       sources=None,
                       explanations=explanations,
                       metric_values=scores,
                       language='zh')


def _toxicity_local(generated_outputs: List[str]) -> List[float]:
    '''Calculates the toxicity scores of generated outputs using a fine-tuned
    model from `alibaba-pai/pai-bert-base-zh-llm-risk-detection`. This metric
    takes on float values between [0, 1], where 0 is low toxicity and 1 is high
    toxicity.

    Ref:
        https://huggingface.co/alibaba-pai/pai-bert-base-zh-llm-risk-detection

    Args:
        generated_outputs: A list of model generated outputs to evaluate

    Returns:
        A list of scores
    '''
    global _toxicity_model_path
    # this pipeline output predict probability for each text on each label.
    # the output format is List[List[Dict(str)]]
    _toxicity_pipeline = pipeline('text-classification',
                                  model=_toxicity_model_path,
                                  top_k=5)

    # {'Normal': 0, 'Pulp': 1, 'Sex': 2, 'Other Risk': 3, 'Adult': 4}
    _model_id2label = _toxicity_pipeline.model.config.id2label
    _predict_results = _toxicity_pipeline(
        generated_outputs  # type: ignore[reportGeneralTypeIssues]
    )
    # labels except Normal are all risky, toxicity_score = 1-score['Normal']
    toxicity_scores = []
    for item_predict_proba in _predict_results:  # type: ignore[reportOptionalIterable]  # NOQA: E501
        for label_proba in item_predict_proba:  # type: ignore[reportGeneralTypeIssues]  # NOQA: E501
            # yapf: disable
            if label_proba['label'] == _model_id2label[0]:  # type: ignore[reportGeneralTypeIssues]  # NOQA: E501
                toxicity_scores.append(1 - label_proba['score'])  # type: ignore[reportGeneralTypeIssues]  # NOQA: E501
            # yapf: enable
    return toxicity_scores  # type: ignore[reportGeneralTypeIssues]


def xuyaochen_report_readability(
<<<<<<< HEAD
        generated_outputs: List[str] | str,
        prompts: Optional[List[str] | str] = None) -> MetricValue[float]:
    '''Calculates the readibility scores of generated outputs introduced in
    "中文年报可读性"(Chinese annual report readability). This metrics calcuate
    average words per sentence as r1, average adverb numbres and connection
=======
        generated_outputs: List[str]) -> MetricValue[float]:
    '''Calculates the readability scores of generated outputs introduced in
    "中文年报可读性"(Chinese annual report readability). This metric calculates
    average words per sentence as r1, average adverb numbers and connection
>>>>>>> bfc89f76
    words as r2, then, refer to the Fog Indexto combine the r1 and r2.
    This function uses HanLP Tokenizer and POS at the same time, POS
    in CTB style https://hanlp.hankcs.com/docs/annotations/pos/ctb.html.
    The lower the score is, the better the readability. The score is mainly
    influenced by r1, the average words in readabilities.

    Ref:
        Refer Chinese annual report readability: measurement and test
        Link: https://www.tandfonline.com/doi/full/10.1080/21697213.2019.1701259

    Args:
        generated_outputs: A list of model generated outputs to evaluate

    Returns:
        A list of scores
    '''
    # yapf: disable
    # split generated_outputs into sentence
    generated_outputs, _ = validate_parameters_reference_free(generated_outputs,
                                                              prompts=None)

    tokenizer = hanlp.load(
        hanlp.pretrained.tok.FINE_ELECTRA_SMALL_ZH  # type: ignore[reportGeneralTypeIssues] # NOQA: E501
    )
    postagger = hanlp.load(
        hanlp.pretrained.pos.CTB9_POS_RADICAL_ELECTRA_SMALL   # type: ignore[reportGeneralTypeIssues] # NOQA: E501
    )

    pos_pipeline = hanlp.pipeline().\
        append(hanlp.utils.rules.split_sentence)  # type: ignore[reportGeneralTypeIssues] # NOQA: E501
    pos_pipeline = pos_pipeline.append(tokenizer).append(postagger)

    tokenize_pipeline = hanlp.pipeline().\
        append(hanlp.utils.rules.split_sentence)  # type: ignore[reportGeneralTypeIssues] # NOQA: E501
    tokenize_pipeline = tokenize_pipeline.append(tokenizer)
    # OUTPUT: List[List[List[TOKEN]]]
    output_tokens = list(map(tokenize_pipeline, generated_outputs))
    # List[List[List[POS]]]
    output_pos = list(map(pos_pipeline, generated_outputs))

    def count_tokens(sent_tokens: List[str]) -> int:
        count = sum([
            not hanlp.utils.string_util.ispunct(token) for token in   # type: ignore[reportGeneralTypeIssues] # NOQA: E501
            sent_tokens
        ])
        return count

    def count_postags(sent_poses: List[str]) -> int:
        # AD: adverb, CC: coordinating conjunction,
        # CS: subordinating conjunction
        count = sum([pos in ['AD', 'CC', 'CS'] for pos in sent_poses])
        return count

    def calc_r1(content: List[List[str]]) -> float:
        token_count_by_sentence = list(map(count_tokens, content))
        if len(token_count_by_sentence) == 0:
            return 0
        else:
            return sum(token_count_by_sentence) / len(token_count_by_sentence)

    def calc_r2(content: List[List[str]]) -> float:
        pos_count_by_sentnece = list(map(count_postags, content))
        if len(pos_count_by_sentnece) == 0:
            return 0
        else:
            return sum(pos_count_by_sentnece) / len(pos_count_by_sentnece)

    r1 = list(map(calc_r1, output_tokens))   # type: ignore[reportGeneralTypeIssues] # NOQA: E501
    r2 = list(map(calc_r2, output_pos))   # type: ignore[reportGeneralTypeIssues] # NOQA: E501
    r3 = [(r1_score + r2_score) * 0.5 for r1_score, r2_score in zip(r1, r2)]
    # yapf: enable
    return MetricValue(metric_name='readability',
                       prompts=None,
                       generated_outputs=generated_outputs,
                       sources=None,
                       reference_outputs=None,
                       explanations=None,
                       metric_values=r3,
                       language='zh')  # type: ignore[reportGeneralTypeIssues]<|MERGE_RESOLUTION|>--- conflicted
+++ resolved
@@ -231,18 +231,11 @@
 
 
 def xuyaochen_report_readability(
-<<<<<<< HEAD
         generated_outputs: List[str] | str,
         prompts: Optional[List[str] | str] = None) -> MetricValue[float]:
     '''Calculates the readibility scores of generated outputs introduced in
     "中文年报可读性"(Chinese annual report readability). This metrics calcuate
     average words per sentence as r1, average adverb numbres and connection
-=======
-        generated_outputs: List[str]) -> MetricValue[float]:
-    '''Calculates the readability scores of generated outputs introduced in
-    "中文年报可读性"(Chinese annual report readability). This metric calculates
-    average words per sentence as r1, average adverb numbers and connection
->>>>>>> bfc89f76
     words as r2, then, refer to the Fog Indexto combine the r1 and r2.
     This function uses HanLP Tokenizer and POS at the same time, POS
     in CTB style https://hanlp.hankcs.com/docs/annotations/pos/ctb.html.
