from jinja2 import Template

from langcheck.metrics.eval_clients._base import EvalClient
<<<<<<< HEAD
from langcheck.metrics.eval_clients._openai import (
    AzureOpenAIEvalClient,
    OpenAIEvalClient,
)

__all__ = [
    "AzureOpenAIEvalClient",
    "EvalClient",
    "OpenAIEvalClient",
=======
from langcheck.metrics.eval_clients._openai import (AzureOpenAIEvalClient,
                                                    OpenAIEvalClient)
from langcheck.metrics.eval_clients._prometheus import PrometheusEvalClient

from ..prompts._utils import get_template

__all__ = [
    'AzureOpenAIEvalClient', 'EvalClient', 'OpenAIEvalClient',
    'PrometheusEvalClient'
>>>>>>> 58c6d25a
]

try:
    from langcheck.metrics.eval_clients._anthropic import (
        AnthropicEvalClient,  # NOQA: F401
    )
except ModuleNotFoundError:
    pass
else:
    __all__.append("AnthropicEvalClient")

try:
    from langcheck.metrics.eval_clients._gemini import (
        GeminiEvalClient,  # NOQA: F401
    )
except ModuleNotFoundError:
    pass
else:
<<<<<<< HEAD
    __all__.append("GeminiEvalClient")
=======
    __all__.append('GeminiEvalClient')


def load_prompt_template(language: str, eval_client: EvalClient,
                         metric_name: str) -> Template:
    '''
    Gets a Jinja template from the specified language, eval client,
    and metric name.

    Args:
        language (str): The language of the template.
        eval_client (EvalClient): The evaluation client to use.
        metric_name (str): The name of the metric.

    Returns:
        Template: The Jinja template.
    '''
    if type(eval_client) is PrometheusEvalClient:
        return get_template(f'{language}/metrics/prometheus/{metric_name}.j2')
    return get_template(f'{language}/metrics/{metric_name}.j2')
>>>>>>> 58c6d25a
<|MERGE_RESOLUTION|>--- conflicted
+++ resolved
@@ -1,27 +1,19 @@
 from jinja2 import Template
 
 from langcheck.metrics.eval_clients._base import EvalClient
-<<<<<<< HEAD
 from langcheck.metrics.eval_clients._openai import (
     AzureOpenAIEvalClient,
     OpenAIEvalClient,
 )
+from langcheck.metrics.eval_clients._prometheus import PrometheusEvalClient
+
+from ..prompts._utils import get_template
 
 __all__ = [
     "AzureOpenAIEvalClient",
     "EvalClient",
     "OpenAIEvalClient",
-=======
-from langcheck.metrics.eval_clients._openai import (AzureOpenAIEvalClient,
-                                                    OpenAIEvalClient)
-from langcheck.metrics.eval_clients._prometheus import PrometheusEvalClient
-
-from ..prompts._utils import get_template
-
-__all__ = [
-    'AzureOpenAIEvalClient', 'EvalClient', 'OpenAIEvalClient',
-    'PrometheusEvalClient'
->>>>>>> 58c6d25a
+    "PrometheusEvalClient",
 ]
 
 try:
@@ -40,15 +32,13 @@
 except ModuleNotFoundError:
     pass
 else:
-<<<<<<< HEAD
     __all__.append("GeminiEvalClient")
-=======
-    __all__.append('GeminiEvalClient')
 
 
-def load_prompt_template(language: str, eval_client: EvalClient,
-                         metric_name: str) -> Template:
-    '''
+def load_prompt_template(
+    language: str, eval_client: EvalClient, metric_name: str
+) -> Template:
+    """
     Gets a Jinja template from the specified language, eval client,
     and metric name.
 
@@ -59,8 +49,7 @@
 
     Returns:
         Template: The Jinja template.
-    '''
+    """
     if type(eval_client) is PrometheusEvalClient:
-        return get_template(f'{language}/metrics/prometheus/{metric_name}.j2')
-    return get_template(f'{language}/metrics/{metric_name}.j2')
->>>>>>> 58c6d25a
+        return get_template(f"{language}/metrics/prometheus/{metric_name}.j2")
+    return get_template(f"{language}/metrics/{metric_name}.j2")