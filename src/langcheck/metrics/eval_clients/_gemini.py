--- conflicted
+++ resolved
@@ -1,13 +1,6 @@
 from __future__ import annotations
 
-<<<<<<< HEAD
-from collections.abc import Iterable
 from typing import Any, Literal
-=======
-import os
-import warnings
-from typing import Any
->>>>>>> b01cd826
 
 import torch
 from google import genai
@@ -74,13 +67,8 @@
 
     def _call_api(
         self,
-<<<<<<< HEAD
         model: str,
-        prompts: Iterable[str | None],
-=======
-        model: GenerativeModel,
         prompts: list[str] | list[str | None],
->>>>>>> b01cd826
         config: dict[str, Any],
         *,
         tqdm_description: str | None = None,
@@ -132,19 +120,15 @@
             A list of responses to the prompts. The responses can be None if the
             evaluation fails.
         """
-<<<<<<< HEAD
+        if not isinstance(prompts, list):
+            raise ValueError(
+                f"prompts must be a list, not a {type(prompts).__name__}"
+            )
+
         config: dict[str, Any] = {
             "temperature": 0.0,
             "system_instruction": self._system_instruction,
         }
-=======
-        if not isinstance(prompts, list):
-            raise ValueError(
-                f"prompts must be a list, not a {type(prompts).__name__}"
-            )
-
-        config = {"generation_config": {"temperature": 0.0}}
->>>>>>> b01cd826
         config.update(self._generate_content_args or {})
 
         tqdm_description = tqdm_description or "Intermediate assessments (1/2)"
