--- conflicted
+++ resolved
@@ -1,20 +1,15 @@
-<<<<<<< HEAD
+from langcheck.augment.en._change_case import change_case
 from langcheck.augment.en._gender._gender import gender
-=======
-from langcheck.augment.en._change_case import change_case
->>>>>>> a73575cf
 from langcheck.augment.en._keyboard_typo import keyboard_typo
 from langcheck.augment.en._ocr_typo import ocr_typo
 from langcheck.augment.en._remove_punctuation import remove_punctuation
 from langcheck.augment.en._synonym import synonym
 
 __all__ = [
-<<<<<<< HEAD
+    'change_case',
     'gender',
     'keyboard_typo',
     'ocr_typo',
+    'remove_punctuation',
     'synonym',
-=======
-    'change_case', 'keyboard_typo', 'ocr_typo', 'synonym', 'remove_punctuation'
->>>>>>> a73575cf
 ]