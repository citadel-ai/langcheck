--- conflicted
+++ resolved
@@ -1,13 +1,9 @@
 from langcheck.augment.en._keyboard_typo import keyboard_typo
-<<<<<<< HEAD
+from langcheck.augment.en._ocr_typo import ocr_typo
 from langcheck.augment.en._synonym import synonym
-
-__all__ = ['keyboard_typo', 'synonym']
-=======
-from langcheck.augment.en._ocr_typo import ocr_typo
 
 __all__ = [
     'keyboard_typo',
     'ocr_typo',
-]
->>>>>>> ecb5e08f
+    'synonym',
+]