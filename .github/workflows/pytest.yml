name: Pytest Tests

# Controls when the workflow will run
on:
  # Triggers the workflow on pull request events
  pull_request:

  # Allows you to run this workflow manually from the Actions tab
  workflow_dispatch:

# A workflow run is made up of one or more jobs that can run sequentially or in parallel
jobs:
  # This workflow contains a single job called "pytest"
  pytest:
    # The type of runner that the job will run on
    runs-on: ubuntu-latest

    # Steps represent a sequence of tasks that will be executed as part of the job
    steps:
      # Checks out this repository so this job can access it
      - uses: actions/checkout@v2

      # Use Python 3.8.16
      - uses: actions/setup-python@v4
        with:
          python-version: '3.8.16'

      # Install the langcheck package with dev dependencies
      - name: Install
        run: |
          pip install --upgrade pip
          pip install .[dev]

      # Remove unneeded system libraries to maximize disk space
      # https://github.com/easimon/maximize-build-space/blob/master/action.yml
      # https://github.com/actions/virtual-environments/issues/2840#issuecomment-790492173
      - name: Maximize disk space
        run: |
          echo "Available disk space (before):"
          df -h
<<<<<<< HEAD
          sudo rm -rf /usr/share/dotnet
          sudo rm -rf /opt/ghc
          sudo rm -rf /usr/local/lib/android
=======

          sudo rm -rf /usr/share/dotnet
          sudo rm -rf /opt/ghc
          sudo rm -rf /usr/local/lib/android

>>>>>>> 1e7f5838
          echo "Available disk space (after):"
          df -h

      # Run integration tests
      - name: Test
        run: |
          python -m pytest -s -vv --durations=0 -m "not optional"

      - name: Test (Optional)
        run: |
          pip install .[optional]
          python -m pytest -s -vv --durations=0 -m "optional"<|MERGE_RESOLUTION|>--- conflicted
+++ resolved
@@ -38,17 +38,11 @@
         run: |
           echo "Available disk space (before):"
           df -h
-<<<<<<< HEAD
-          sudo rm -rf /usr/share/dotnet
-          sudo rm -rf /opt/ghc
-          sudo rm -rf /usr/local/lib/android
-=======
 
           sudo rm -rf /usr/share/dotnet
           sudo rm -rf /opt/ghc
           sudo rm -rf /usr/local/lib/android
 
->>>>>>> 1e7f5838
           echo "Available disk space (after):"
           df -h
 
