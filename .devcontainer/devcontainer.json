// For format details, see https://aka.ms/devcontainer.json. For config options, see the
// README at: https://github.com/devcontainers/templates/tree/main/src/python
{
	"name": "Python 3",
	// Or use a Dockerfile or Docker Compose file. More info: https://containers.dev/guide/dockerfile
<<<<<<< HEAD
	"image": "mcr.microsoft.com/devcontainers/python:1-3.9-bullseye",

=======
	"image": "mcr.microsoft.com/devcontainers/python:1-3.8-bullseye",
>>>>>>> 822d407a
	// Use 'postCreateCommand' to run commands after the container is created.
	// PyTorch 2.1.0 causes segmentation fault in aarch64, so we pin the version in the dev container until the bug is fixed.
	// Ref: https://github.com/pytorch/pytorch/issues/110819
	"postCreateCommand": "curl https://sh.rustup.rs -sSf | bash -s -- -y && . $HOME/.cargo/env && pip install --upgrade pip && pip install yapf==0.40.1 && python -m pip install -e .[all,dev] && pip install torch==2.0.1",
	"customizations": {
		// Configure properties specific to VS Code.
		"vscode": {
			// Add the IDs of extensions you want installed when the container is created.
			"extensions": [
				"ms-python.python",
				"ms-python.vscode-pylance",
				"ms-python.flake8",
				"ms-python.isort",
				"eeyore.yapf",
				"GitHub.vscode-pull-request-github",
				"ms-azuretools.vscode-docker",
				"shardulm94.trailing-spaces",
				"ms-toolsai.jupyter"
			]
		}
	}
	// Use 'forwardPorts' to make a list of ports inside the container available locally.
	// "forwardPorts": [],
	// Uncomment to connect as root instead. More info: https://aka.ms/dev-containers-non-root.
	// "remoteUser": "root"
}<|MERGE_RESOLUTION|>--- conflicted
+++ resolved
@@ -3,12 +3,7 @@
 {
 	"name": "Python 3",
 	// Or use a Dockerfile or Docker Compose file. More info: https://containers.dev/guide/dockerfile
-<<<<<<< HEAD
 	"image": "mcr.microsoft.com/devcontainers/python:1-3.9-bullseye",
-
-=======
-	"image": "mcr.microsoft.com/devcontainers/python:1-3.8-bullseye",
->>>>>>> 822d407a
 	// Use 'postCreateCommand' to run commands after the container is created.
 	// PyTorch 2.1.0 causes segmentation fault in aarch64, so we pin the version in the dev container until the bug is fixed.
 	// Ref: https://github.com/pytorch/pytorch/issues/110819
