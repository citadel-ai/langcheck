--- conflicted
+++ resolved
@@ -84,11 +84,7 @@
 
 generated_outputs = ["The cat is sitting on the mat."]
 reference_outputs = ["The cat sat on the mat."]
-<<<<<<< HEAD
-eval_value = semantic_similarity(generated_outputs, reference_outputs, embedding_model_type='openai')
-=======
-similarity_value = semantic_sim(generated_outputs, reference_outputs, embedding_model_type='openai')
->>>>>>> 2d0b7e0b
+similarity_value = semantic_similarity(generated_outputs, reference_outputs, embedding_model_type='openai')
 ```
 
 Or, if you're using the Azure API type, make sure to set all of the necessary variables:
@@ -107,12 +103,9 @@
 
 # When using the Azure API type, you need to pass in your model's
 # deployment name
-<<<<<<< HEAD
-eval_value = semantic_similarity(generated_outputs,
-=======
-similarity_value = semantic_sim(generated_outputs,
->>>>>>> 2d0b7e0b
-                          reference_outputs,
-                          embedding_model_type='openai',
-                          openai_args={'engine': YOUR_EMBEDDING_MODEL_DEPLOYMENT_NAME})
+similarity_value = semantic_similarity(
+    generated_outputs,
+    reference_outputs,
+    embedding_model_type='openai',
+    openai_args={'engine': YOUR_EMBEDDING_MODEL_DEPLOYMENT_NAME})
 ```